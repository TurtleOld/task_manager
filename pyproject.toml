[build-system]
requires = ["hatchling"]
build-backend = "hatchling.build"

[project]
name = "task-manager"
version = "0.1.0"
description = "A Django-based task management application"
authors = [
    {name = "TurtleOld", email = "shurpo.alexander@gmail.com"}
]
readme = "README.md"
requires-python = ">=3.11"
dependencies = [
    "gunicorn>=23.0.0",
    "Django>=5.1.2",
    "python-dotenv>=1.0.1",
    "dj-database-url>=0.5.0",
    "psycopg2-binary>=2.9.3",
    "whitenoise>=6.1",
    "django-filter>=24.3",
    "rollbar>=0.16.2",
    "daphne>=4.1.2",
    "twisted[http2,tls]>=22.2.0",
    "pytelegrambotapi>=4.23.0",
    "flower>=2.0.1",
    "eventlet>=0.37.0",
    "django-htmx>=1.21.0",
    "transliterate>=1.10.2",
    "pillow>=11.0.0",
    "celery[amqp]>=5.4.0",
    "django-crispy-forms>=2.3",
    "crispy-bulma>=0.11.0",
    "pytest>=8.3.5",
    "pytest-django>=4.11.1",
    "django-stubs[compatible-mypy]>=5.1.1",
    "django-extensions>=4.1",
]

[project.optional-dependencies]
dev = [
    "flake8>=4.0.1",
    "PyYAML>=6.0",
    "Faker>=13.7.0",
    "coverage>=6.3.2",
    "black>=24.10.0",
    "ruff>=0.7.1",
    "mypy>=1.13.0",
    "pylint>=3.3.1",
]

<<<<<<< HEAD
[tool.hatch.build.targets.wheel]
packages = ["task_manager"]
=======
[tool.poetry.group.dev.dependencies]
black = ">=24.10.0"
ruff = "^0.12.0"
mypy = "^1.13.0"
django-stubs = {extras = ["compatible-mypy"], version = "^5.1.1"}
pylint = "^3.3.1"
>>>>>>> c7d58473

[tool.pytest.ini_options]
DJANGO_SETTINGS_MODULE = "task_manager.settings"
python_files = ["test_*.py", "*_test.py", "tests.py"]

[tool.ruff.format]
quote-style = "single"
indent-style = "space"
docstring-code-format = true
exclude = [
    ".git",
    ".mypy_cache",
    ".nox",
    ".pytest_cache",
    ".ruff_cache",
    ".venv",
    "__pycache__",
    "__pypackages__",
    "htmlcov",
    "**/migrations/*",
    "_build",
    "build",
    "dist",
    "images",
    "media",
    "node_modules",
    "venv",
]

[tool.black]
line-length = 80
skip-string-normalization = true
exclude = '''
(
  /(
    | \.git
    | \.mypy_cache
    | \.venv
    | _build
    | build
    | dist
    | migrations/.*
    /(
      | migrations
    )/
    /(
        | bootstrap
    )
  )/
)
'''

[tool.mypy]
python_version = "3.11"
warn_return_any = true
warn_unused_configs = true
disallow_untyped_defs = true
disallow_incomplete_defs = true
check_untyped_defs = true
disallow_untyped_decorators = true
no_implicit_optional = true
warn_redundant_casts = true
warn_unused_ignores = true
warn_no_return = true
warn_unreachable = true
strict_equality = true

[[tool.mypy.overrides]]
module = [
    "django.*",
    "django_crispy_forms.*",
    "crispy_bulma.*",
    "celery.*",
    "flower.*",
    "rollbar.*",
    "telebot.*",
    "transliterate.*",
    "whitenoise.*",
    "daphne.*",
    "twisted.*",
    "eventlet.*",
]
ignore_missing_imports = true<|MERGE_RESOLUTION|>--- conflicted
+++ resolved
@@ -49,17 +49,9 @@
     "pylint>=3.3.1",
 ]
 
-<<<<<<< HEAD
 [tool.hatch.build.targets.wheel]
 packages = ["task_manager"]
-=======
-[tool.poetry.group.dev.dependencies]
-black = ">=24.10.0"
-ruff = "^0.12.0"
-mypy = "^1.13.0"
-django-stubs = {extras = ["compatible-mypy"], version = "^5.1.1"}
-pylint = "^3.3.1"
->>>>>>> c7d58473
+
 
 [tool.pytest.ini_options]
 DJANGO_SETTINGS_MODULE = "task_manager.settings"
