--- conflicted
+++ resolved
@@ -78,11 +78,7 @@
       context: .
       dockerfile: Dockerfile
     container_name: task_manager_taskiq_scheduler
-<<<<<<< HEAD
-    command: taskiq scheduler task_manager.taskiq:scheduler
-=======
-    command: uv run taskiq scheduler task_manager.taskiq:broker
->>>>>>> 1d922672
+    command: uv run taskiq scheduler task_manager.taskiq:scheduler
     env_file:
       - .env
     volumes:
