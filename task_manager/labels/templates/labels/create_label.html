--- conflicted
+++ resolved
@@ -1,28 +1,16 @@
 {% extends '../base.html' %}
-<<<<<<< HEAD
 {% load crispy_forms_tags %}
 
-=======
-{% load bootstrap4 %}
->>>>>>> ccaabd7d
 {% load i18n %}
 
 {% block title %}{% translate 'Создать тег' %}{% endblock %}
 
 {% block content %}
     <title>{{ title_label_create }}</title>
-<<<<<<< HEAD
-    <h1 class="my-4">{% translate 'Создать метку' %}</h1>
-    <form method="POST">
+    <h1 class="my-4">{% translate 'Создать тег' %}</h1>
+    <form method="post">
         {% csrf_token %}
         {{ form | crispy }}
         <button class="button" type="submit">{% translate 'Создать' %}</button>
-=======
-    <h1 class="my-4">{% translate 'Создать тег' %}</h1>
-    <form method="post">
-        {% csrf_token %}
-        {% bootstrap_form form %}
-        {% bootstrap_button button_text_create button_type="submit" button_class="btn btn-primary mt-1"  %}
->>>>>>> ccaabd7d
     </form>
 {% endblock %}