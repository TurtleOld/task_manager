import json
import mimetypes
import os
from typing import Any
from urllib.parse import quote
from django.db import IntegrityError
from django.forms import BaseForm, ModelForm
from django.http import (
    FileResponse,
    Http404,
    HttpRequest,
    HttpResponse,
    JsonResponse,
)

from django.contrib import messages
from django.contrib.auth.mixins import LoginRequiredMixin
from django.contrib.messages.views import SuccessMessageMixin
from django.shortcuts import get_object_or_404, redirect, render
from django.urls import reverse_lazy
from django.utils.translation import gettext, gettext_lazy
from django.views import View
from django.views.generic import (
    CreateView,
    DeleteView,
    DetailView,
)
from django_filters.views import FilterView

from task_manager.tasks.forms import TaskForm, TasksFilter
from task_manager.tasks.models import ChecklistItem, Task, Stage
from task_manager.tasks.services import notify, slugify_translit
from task_manager.users.models import User
from task_manager.tasks.tasks import (
    send_about_closing_task,
    send_about_opening_task,
    send_message_about_adding_task,
    send_about_deleting_task,
)


class TasksList(
    LoginRequiredMixin,
    SuccessMessageMixin[Any],
    FilterView[Task],
):
    model = Task
    template_name = 'tasks/kanban.html'
    context_object_name = 'tasks'
    filterset_class = TasksFilter
    error_message = gettext_lazy(
        'У вас нет прав на просмотр данной страницы! Авторизуйтесь!'
    )
    no_permission_url = reverse_lazy('login')


class KanbanBoard(
    LoginRequiredMixin,
    SuccessMessageMixin[Any],
    FilterView[Task],
):
    template_name = 'tasks/kanban.html'

    def get(self, request, *args, **kwargs):
        stages = Stage.objects.all()
        return render(
            request,
            template_name=self.template_name,
            context={'stages': stages},
        )


class CreateStageView(LoginRequiredMixin, SuccessMessageMixin, CreateView):
    model = Stage
    template_name = 'tasks/create_stage.html'
    fields = '__all__'
    success_url = reverse_lazy('tasks:list')


class DeleteStageView(LoginRequiredMixin, SuccessMessageMixin, DeleteView):
    model = Stage
    template_name = 'tasks/delete_stage.html'
    success_url = reverse_lazy('tasks:list')
    context_object_name = 'stage'


class UpdateTaskOrderView(View):

    def post(self, request):
        try:
            data = json.loads(request.body)
            task_id = data.get('task_id', 0)
            order = data.get('order', 0)
            stage_id = data.get('new_stage_id', 0)
            task = Task.objects.filter(pk=task_id).first()
            if task:
                task.stage_id = stage_id
                task.order = order
                task.save()
            else:
                raise ValueError(f"Таск с ID {task_id} не найден")
        except Exception as e:
            return JsonResponse({'error': str(e)}, status=400)

        return JsonResponse({'message': 'Задачи успешно обновлены'}, status=200)


class UpdateStageOrderView(View):
    def post(self, request):
        data = json.loads(request.body)
        stage_id = data.get('stage_id')
        order = data.get('order')
        stage = Stage.objects.get(pk=stage_id)
        stage.order = order
        stage.save()
        return JsonResponse({'status': 'success'})


class CreateTask(
    LoginRequiredMixin,
    SuccessMessageMixin[Any],
    CreateView[Task, Any],
):
    model = Task
    template_name = 'tasks/create_task.html'
    form_class = TaskForm
    success_message = gettext_lazy('Задача успешно создана')
    success_url = reverse_lazy('tasks:kanban')
    error_message = gettext_lazy(
        'У вас нет прав на просмотр данной страницы! Авторизуйтесь!'
    )
    no_permission_url = reverse_lazy('login')
    query_pk_and_slug = True

    def get_form_kwargs(self) -> dict[str, Any]:
        kwargs = super().get_form_kwargs()
        kwargs['request'] = self.request
        return kwargs

    def form_valid(self, form: TaskForm) -> HttpResponse:
        try:
            form.instance.author = User.objects.get(pk=self.request.user.pk)
            task = form.save(commit=False)
            task_name = task.name
            task.slug = slugify_translit(task_name)
            task.stage_id = 1
            task = form.save()
            task_slug = task.slug
            form.save_checklist_items(task)
            task_image = task.image
            deadline = task.deadline
            reminder_periods = form.cleaned_data['reminder_periods']
            task_url = self.request.build_absolute_uri(f'/tasks/{task_slug}')
            send_message_about_adding_task.delay(task_name, task_url)
            task_image_path = task.image.path if task_image else None
            if (
                deadline
                and reminder_periods
                and os.environ.get('TOKEN_TELEGRAM_BOT')
            ):
                notify(
                    task_name,
                    reminder_periods,
                    deadline,
                    task_image_path,
                    task_url,
                )
            return super().form_valid(form)
        except IntegrityError:
            messages.error(
                self.request,
                'Задача с таким названием уже существует.',
            )
            return self.form_invalid(form)


<<<<<<< HEAD
=======
class UpdateTask(
    LoginRequiredMixin, SuccessMessageMixin[Any], UpdateView[Task, Any]
):
    model = Task
    template_name = 'tasks/update_task.html'
    form_class = TaskForm
    success_message = gettext_lazy('Задача успешно изменена')
    success_url = reverse_lazy('tasks:list')
    error_message = gettext_lazy(
        'У вас нет прав на просмотр данной страницы! Авторизуйтесь!'
    )
    no_permission_url = reverse_lazy('login')
    query_pk_and_slug = True
    slug_field = 'slug'
    slug_url_kwarg = 'slug'

    def get_form_kwargs(self) -> dict[str, Any]:
        kwargs = super().get_form_kwargs()
        kwargs['request'] = self.request
        return kwargs

    def form_valid(self, form: TaskForm) -> HttpResponse:
        task: Task = form.save(commit=False)
        task_name = task.name
        task.slug = slugify_translit(task_name)
        task = form.save()
        task_slug = task.slug
        deadline = task.deadline
        reminder_periods = form.cleaned_data['reminder_periods']
        task_url = self.request.build_absolute_uri(f'/tasks/{task_slug}')
        task_image_path = task.image.path if task.image else None
        if deadline and reminder_periods:
            notify(
                task_name,
                reminder_periods,
                deadline,
                task_image_path,
                task_url,
            )
        send_about_updating_task.delay(task_name, task_url)
        return super().form_valid(form)


class UpdateStageView(UpdateView):
    template_name = 'tasks/kanban.html'
    model = Stage

    def post(self, request, *args, **kwargs):
        try:
            data = json.loads(request.body)
            new_name = data.get('name')
            stage_id = data.get('stage_id')

            stage = Stage.objects.get(pk=stage_id)
            stage.name = new_name
            stage.save()

            return JsonResponse(
                {
                    'status': 'success',
                    'new_name': new_name,
                }
            )
        except Stage.DoesNotExist:
            return JsonResponse(
                {
                    'status': 'error',
                    'message': 'Stage not found',
                },
                status=404,
            )
        except Exception as e:
            return JsonResponse(
                {
                    'status': 'error',
                    'message': str(e),
                },
                status=400,
            )


>>>>>>> ccaabd7d
class DeleteTask(  # type: ignore
    LoginRequiredMixin,
    SuccessMessageMixin[Any],
    DeleteView[Task, Any],
):
    model = Task
    template_name = 'tasks/delete_task.html'
    success_url = reverse_lazy('tasks:kanban')
    success_message = gettext_lazy('Задача успешно удалена')
    error_message = (
        gettext_lazy('Вы не можете удалить статус, потому что он используется'),
    )
    no_permission_url = reverse_lazy('login')
    slug_field = 'slug'
    slug_url_kwarg = 'slug'

    def form_valid(self, form: ModelForm[Task]) -> HttpResponse:
        task = self.get_object()
        if self.request.user != self.get_object().author:
            return self.form_invalid(form)
        else:
            task_name = task.name
            send_about_deleting_task.delay(task_name)
            self.object.delete()
            messages.success(self.request, self.success_message)
            return redirect(self.success_url)

    def form_invalid(self, form: ModelForm[Task]) -> HttpResponse:
        messages.error(
            self.request,
            gettext_lazy('Вы не можете удалить чужую задачу!'),
        )
        return redirect(self.success_url)


class CloseTask(View):
    model = Task
    template_name = 'tasks/kanban.html'
    form_class = TaskForm
    slug_field = 'slug'
    slug_url_kwarg = 'slug'

    def post(self, request: HttpRequest, slug: str) -> HttpResponse:
        task = get_object_or_404(Task, slug=slug)
        task_url = self.request.build_absolute_uri(f'/tasks/{slug}')
        if task.author != request.user or task.executor != request.user:
            messages.error(
                request,
                gettext_lazy(
                    'У вас нет прав для изменения состояния этой задачи'
                ),
            )
        else:
            task.state = not task.state
            messages.success(
                request,
                gettext_lazy('Статус задачи изменен.'),
            )
            if task.state:
                send_about_closing_task.delay(task.name, task_url)
                task.save()
            else:
                send_about_opening_task.delay(task.name, task_url)
                task.save()
        return redirect('tasks:kanban')


class TaskView(
    LoginRequiredMixin,
    SuccessMessageMixin[BaseForm],
    DetailView[Task],
):
    model = Task
    template_name = 'tasks/view_task.html'
    context_object_name = 'task'
    error_message = gettext(
        'У вас нет прав на просмотр данной страницы! Авторизуйтесь!'
    )
    no_permission_url = reverse_lazy('login')
    query_pk_and_slug = True

    def get_context_data(self, **kwargs: dict[str, Any]) -> dict[str, Any]:
        context = super().get_context_data(**kwargs)
        task = self.get_object()
        context['labels'] = self.get_object().labels.all()

        if hasattr(task, 'checklist'):
            context['checklist_items'] = task.checklist.items.all()
        else:
            context['checklist_items'] = []
        return context


class ChecklistItemToggle(View):
    template_name = 'tasks/checklist_item.html'

    def post(self, request: HttpRequest, id: int) -> HttpResponse:
        checklist_item = get_object_or_404(ChecklistItem, id=id)
        checklist_item.is_completed = not checklist_item.is_completed
        checklist_item.save()
        context = {
            'item': checklist_item,
        }
        return render(request, self.template_name, context)


class DownloadFileView(DetailView[Task]):
    model = Task

    def get(self, request: HttpRequest, *args, **kwargs) -> FileResponse:  # type: ignore
        task = self.get_object()
        image_path = task.image.path
        image_name = task.image.name
        mime_type, _ = mimetypes.guess_type(image_name)
        if not mime_type:
            mime_type = 'application/octet-stream'
        try:
            response = FileResponse(
                open(image_path, 'rb'),
                content_type=mime_type,
            )
            quote_filename = quote(os.path.basename(image_name))
            response['Content-Disposition'] = (
                f"attachment; filename*=UTF-8''{quote_filename}"
            )
            return response
        except FileNotFoundError:
            raise Http404('Файл не найден')<|MERGE_RESOLUTION|>--- conflicted
+++ resolved
@@ -27,6 +27,7 @@
 )
 from django_filters.views import FilterView
 
+from task_manager.statuses.models import Status
 from task_manager.tasks.forms import TaskForm, TasksFilter
 from task_manager.tasks.models import ChecklistItem, Task, Stage
 from task_manager.tasks.services import notify, slugify_translit
@@ -74,14 +75,7 @@
     model = Stage
     template_name = 'tasks/create_stage.html'
     fields = '__all__'
-    success_url = reverse_lazy('tasks:list')
-
-
-class DeleteStageView(LoginRequiredMixin, SuccessMessageMixin, DeleteView):
-    model = Stage
-    template_name = 'tasks/delete_stage.html'
-    success_url = reverse_lazy('tasks:list')
-    context_object_name = 'stage'
+    success_url = reverse_lazy('tasks:kanban')
 
 
 class UpdateTaskOrderView(View):
@@ -89,31 +83,24 @@
     def post(self, request):
         try:
             data = json.loads(request.body)
-            task_id = data.get('task_id', 0)
-            order = data.get('order', 0)
-            stage_id = data.get('new_stage_id', 0)
-            task = Task.objects.filter(pk=task_id).first()
-            if task:
-                task.stage_id = stage_id
-                task.order = order
-                task.save()
-            else:
-                raise ValueError(f"Таск с ID {task_id} не найден")
+            tasks = data.get('tasks', [])
+            for task_data in tasks:
+                task_id = int(task_data['task_id'])
+                stage_id = int(task_data['stage_id'])
+                order = int(task_data['order'])
+
+                task = Task.objects.filter(pk=task_id).first()
+                if task:
+                    task.stage_id = stage_id
+                    task.order = order
+                    task.save()
+                else:
+                    raise ValueError(f"Таск с ID {task_id} не найден")
+
         except Exception as e:
             return JsonResponse({'error': str(e)}, status=400)
 
         return JsonResponse({'message': 'Задачи успешно обновлены'}, status=200)
-
-
-class UpdateStageOrderView(View):
-    def post(self, request):
-        data = json.loads(request.body)
-        stage_id = data.get('stage_id')
-        order = data.get('order')
-        stage = Stage.objects.get(pk=stage_id)
-        stage.order = order
-        stage.save()
-        return JsonResponse({'status': 'success'})
 
 
 class CreateTask(
@@ -143,6 +130,7 @@
             task = form.save(commit=False)
             task_name = task.name
             task.slug = slugify_translit(task_name)
+            task.status = Status.objects.get_or_create(name='Новая')[0]
             task.stage_id = 1
             task = form.save()
             task_slug = task.slug
@@ -174,98 +162,14 @@
             return self.form_invalid(form)
 
 
-<<<<<<< HEAD
-=======
-class UpdateTask(
-    LoginRequiredMixin, SuccessMessageMixin[Any], UpdateView[Task, Any]
-):
-    model = Task
-    template_name = 'tasks/update_task.html'
-    form_class = TaskForm
-    success_message = gettext_lazy('Задача успешно изменена')
+class DeleteTask(  # type: ignore
+    LoginRequiredMixin,
+    SuccessMessageMixin[Any],
+    DeleteView[Task, Any],
+):
+    model = Task
+    template_name = 'tasks/delete_task.html'
     success_url = reverse_lazy('tasks:list')
-    error_message = gettext_lazy(
-        'У вас нет прав на просмотр данной страницы! Авторизуйтесь!'
-    )
-    no_permission_url = reverse_lazy('login')
-    query_pk_and_slug = True
-    slug_field = 'slug'
-    slug_url_kwarg = 'slug'
-
-    def get_form_kwargs(self) -> dict[str, Any]:
-        kwargs = super().get_form_kwargs()
-        kwargs['request'] = self.request
-        return kwargs
-
-    def form_valid(self, form: TaskForm) -> HttpResponse:
-        task: Task = form.save(commit=False)
-        task_name = task.name
-        task.slug = slugify_translit(task_name)
-        task = form.save()
-        task_slug = task.slug
-        deadline = task.deadline
-        reminder_periods = form.cleaned_data['reminder_periods']
-        task_url = self.request.build_absolute_uri(f'/tasks/{task_slug}')
-        task_image_path = task.image.path if task.image else None
-        if deadline and reminder_periods:
-            notify(
-                task_name,
-                reminder_periods,
-                deadline,
-                task_image_path,
-                task_url,
-            )
-        send_about_updating_task.delay(task_name, task_url)
-        return super().form_valid(form)
-
-
-class UpdateStageView(UpdateView):
-    template_name = 'tasks/kanban.html'
-    model = Stage
-
-    def post(self, request, *args, **kwargs):
-        try:
-            data = json.loads(request.body)
-            new_name = data.get('name')
-            stage_id = data.get('stage_id')
-
-            stage = Stage.objects.get(pk=stage_id)
-            stage.name = new_name
-            stage.save()
-
-            return JsonResponse(
-                {
-                    'status': 'success',
-                    'new_name': new_name,
-                }
-            )
-        except Stage.DoesNotExist:
-            return JsonResponse(
-                {
-                    'status': 'error',
-                    'message': 'Stage not found',
-                },
-                status=404,
-            )
-        except Exception as e:
-            return JsonResponse(
-                {
-                    'status': 'error',
-                    'message': str(e),
-                },
-                status=400,
-            )
-
-
->>>>>>> ccaabd7d
-class DeleteTask(  # type: ignore
-    LoginRequiredMixin,
-    SuccessMessageMixin[Any],
-    DeleteView[Task, Any],
-):
-    model = Task
-    template_name = 'tasks/delete_task.html'
-    success_url = reverse_lazy('tasks:kanban')
     success_message = gettext_lazy('Задача успешно удалена')
     error_message = (
         gettext_lazy('Вы не можете удалить статус, потому что он используется'),
@@ -318,9 +222,13 @@
             )
             if task.state:
                 send_about_closing_task.delay(task.name, task_url)
+                task.status = Status.objects.get_or_create(name='Закрыта')[0]
                 task.save()
             else:
                 send_about_opening_task.delay(task.name, task_url)
+                task.status = Status.objects.get_or_create(
+                    name='Открыта заново'
+                )[0]
                 task.save()
         return redirect('tasks:kanban')
 
