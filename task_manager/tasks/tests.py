from datetime import datetime, timedelta
from unittest.mock import patch
from django.test import TestCase
from django.urls import reverse_lazy, reverse
from django_filters import FilterSet
from unittest.mock import MagicMock

from task_manager.labels.models import Label
from task_manager.statuses.models import Status
from task_manager.tasks.models import ReminderPeriod, Task
from task_manager.users.models import User


class TestTask(TestCase):
    fixtures = ['users.yaml', 'statuses.yaml', 'tasks.yaml', 'labels.yaml']

    def setUp(self) -> None:
        self.user1 = User.objects.get(pk=1)
        self.user2 = User.objects.get(pk=2)
        self.user3 = User.objects.get(pk=3)
        self.status1 = Status.objects.get(pk=1)
        self.status2 = Status.objects.get(pk=2)
        self.task1 = Task.objects.get(pk=1)
        self.task2 = Task.objects.get(pk=2)
        self.label1 = Label.objects.get(pk=1)
        self.label2 = Label.objects.get(pk=2)
        self.reminderperiod2 = ReminderPeriod.objects.get(pk=2)
        self.reminderperiod3 = ReminderPeriod.objects.get(pk=3)
        self.reminderperiod4 = ReminderPeriod.objects.get(pk=4)
        self.reminderperiod5 = ReminderPeriod.objects.get(pk=5)

    def test_list_tasks(self) -> None:
        self.client.force_login(self.user1)
        self.assertTrue(self.user1.is_active)
        response = self.client.get(reverse_lazy('tasks:list'), follow=True)
        self.assertEqual(response.status_code, 200)
        tasks_list = list(response.context['tasks'])
        self.assertQuerySetEqual(tasks_list, [self.task1, self.task2])

    @patch('task_manager.tasks.tasks.send_message_about_adding_task.delay')
    @patch('task_manager.tasks.tasks.send_notification_about_task.apply_async')
    def test_create_tasks(
<<<<<<< HEAD
        self, mock_send_massage, mock_send_notification
=======
        self,
        mock_send_massage: MagicMock,
        mock_send_notification: MagicMock,
>>>>>>> abddb156
    ) -> None:
        self.client.force_login(self.user1)
        new_task = {
            'name': 'Новая задача',
            'description': 'description',
            'author': 1,
            'executor': 2,
            'status': 1,
            'labels': [1, 2],
            'deadline': (datetime.now() + timedelta(days=1)).isoformat(),
            'reminder_periods': [1, 2],
        }
        response = self.client.post(
            reverse_lazy('tasks:create'), new_task, follow=True
        )

        self.assertRedirects(response, '/tasks/')
        created_task = Task.objects.get(name=new_task['name'])
        self.assertEqual(created_task.name, 'Новая задача')

    def test_close_task(self) -> None:
        self.client.force_login(self.user3)
        url = reverse_lazy('tasks:close_task', args=(self.task1.slug,))
        response = self.client.post(url, follow=True)
        self.assertRedirects(response, '/tasks/')
        self.task1.refresh_from_db()
        self.assertFalse(self.task1.state)

    @patch('task_manager.tasks.tasks.send_about_updating_task.apply_async')
    @patch('task_manager.tasks.tasks.send_notification_about_task.apply_async')
    def test_update_task(
<<<<<<< HEAD
        self, mock_send_massage, mock_send_notification
=======
        self,
        mock_send_massage: MagicMock,
        mock_send_notification: MagicMock,
>>>>>>> abddb156
    ) -> None:
        self.client.force_login(self.user1)
        url = reverse('tasks:update_task', args=(self.task1.slug,))
        changed_task = {
            'name': 'New task',
            'description': 'description',
            'author': 2,
            'executor': 1,
            'status': 2,
            'labels': [1, 2],
            'slug': 'new-task',
            'deadline': (datetime.now() + timedelta(days=1)).isoformat(),
            'reminder_periods': [3, 4],
        }

        response = self.client.post(url, changed_task, follow=True)
        self.assertRedirects(response, reverse_lazy('tasks:list'))
        created_task = Task.objects.get(name=changed_task['name'])
        self.assertEqual(created_task.name, 'New task')

    @patch('task_manager.tasks.tasks.send_about_deleting_task.apply_async')
    def test_delete_task(self, mock_send_massage: MagicMock) -> None:
        self.client.force_login(self.user1)
        url = reverse_lazy('tasks:delete_task', args=(self.task1.slug,))
        response = self.client.post(url, follow=True)
        with self.assertRaises(Task.DoesNotExist):
            Task.objects.get(pk=self.task1.id)
        self.assertRedirects(response, '/tasks/')
        mock_send_massage.assert_called_once()

    def test_delete_task_not_author(self) -> None:
        self.client.force_login(self.user1)
        url = reverse_lazy('tasks:delete_task', args=(self.task2.slug,))
        response = self.client.post(url, follow=True)
        self.assertTrue(Task.objects.filter(pk=self.task2.pk).exists())
        self.assertRedirects(response, '/tasks/')

    def test_filter_status(self) -> None:
        status = Task._meta.get_field('status')
        result = FilterSet.filter_for_field(status, 'status')
        self.assertEqual(result.field_name, 'status')

    def test_filter_executor(self) -> None:
        status = Task._meta.get_field('executor')
        result = FilterSet.filter_for_field(status, 'executor')
        self.assertEqual(result.field_name, 'executor')

    def test_filter_label(self) -> None:
        status = Task._meta.get_field('labels')
        result = FilterSet.filter_for_field(status, 'labels')
        self.assertEqual(result.field_name, 'labels')<|MERGE_RESOLUTION|>--- conflicted
+++ resolved
@@ -40,13 +40,9 @@
     @patch('task_manager.tasks.tasks.send_message_about_adding_task.delay')
     @patch('task_manager.tasks.tasks.send_notification_about_task.apply_async')
     def test_create_tasks(
-<<<<<<< HEAD
-        self, mock_send_massage, mock_send_notification
-=======
         self,
         mock_send_massage: MagicMock,
         mock_send_notification: MagicMock,
->>>>>>> abddb156
     ) -> None:
         self.client.force_login(self.user1)
         new_task = {
@@ -78,13 +74,9 @@
     @patch('task_manager.tasks.tasks.send_about_updating_task.apply_async')
     @patch('task_manager.tasks.tasks.send_notification_about_task.apply_async')
     def test_update_task(
-<<<<<<< HEAD
-        self, mock_send_massage, mock_send_notification
-=======
         self,
         mock_send_massage: MagicMock,
         mock_send_notification: MagicMock,
->>>>>>> abddb156
     ) -> None:
         self.client.force_login(self.user1)
         url = reverse('tasks:update_task', args=(self.task1.slug,))
